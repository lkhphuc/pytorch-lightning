# extended list of package dependencies to reach full functionality

neptune-client>=0.4.109
comet-ml>=1.0.56
mlflow>=1.0.0
test_tube>=0.7.5
wandb>=0.8.21
trains>=0.14.1
matplotlib>=3.1.1
<<<<<<< HEAD
hydra_core==0.11.3
=======
# no need to install with [pytorch] as pytorch is already installed and torchvision is required only for Horovod examples
horovod>=0.19.1
>>>>>>> d0ec11b9
<|MERGE_RESOLUTION|>--- conflicted
+++ resolved
@@ -7,9 +7,6 @@
 wandb>=0.8.21
 trains>=0.14.1
 matplotlib>=3.1.1
-<<<<<<< HEAD
 hydra_core==0.11.3
-=======
 # no need to install with [pytorch] as pytorch is already installed and torchvision is required only for Horovod examples
-horovod>=0.19.1
->>>>>>> d0ec11b9
+horovod>=0.19.1